--- conflicted
+++ resolved
@@ -151,24 +151,8 @@
                 csv_file_out=args.csv_file_out,
                 csv_file_in=args.csv_file_in,
             )
-<<<<<<< HEAD
-            sys.exit(1)
-        conf_a = config_map[args.strategy_a]
-        conf_b = config_map[args.strategy_b]
-        conf_a.datetime = args.datetime
-        conf_b.datetime = args.datetime
-        collect_performance_comparison_results(
-            conf_a=conf_a,
-            conf_b=conf_b,
-            github_repo=args.github_repo,
-            github_client=github_client,
-            csv_file_out=args.csv_file_out,
-            csv_file_in=args.csv_file_in,
-        )
     elif cmd == "perf-diagrams":
         build_performance_diagrams(datafile=args.datafile)
-=======
->>>>>>> 6aebc99b
     else:
         logging.error(f"Unsupported command: {cmd}")
         sys.exit(1)
